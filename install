#!/usr/bin/env bash
pip3 install numpy
pip3 install scipy
pip3 install matplotlib
pip3 install Pillow
pip3 install ruamel.yaml
pip3 install mpmath
pip3 install dadi
pip3 install Cython
pip3 install networkx
pip3 install pandas
pip3 install demes
<<<<<<< HEAD
pip3 install jpype1
=======
pip3 install demesdraw
>>>>>>> 31470ec5
pip3 install git+https://bitbucket.org/simongravel/moments.git@moments
python3 setup.py install<|MERGE_RESOLUTION|>--- conflicted
+++ resolved
@@ -10,10 +10,7 @@
 pip3 install networkx
 pip3 install pandas
 pip3 install demes
-<<<<<<< HEAD
 pip3 install jpype1
-=======
 pip3 install demesdraw
->>>>>>> 31470ec5
 pip3 install git+https://bitbucket.org/simongravel/moments.git@moments
 python3 setup.py install