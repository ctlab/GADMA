from functools import wraps
import time
import numpy as np
import sys
import os
import tempfile
import pickle
from multiprocessing import Process, Queue, queues
import warnings
import copy
import math
from .. import smac_available
if smac_available:
    from smac.runhistory.runhistory import RunHistory
    from smac.tae.execute_ta_run import StatusType


def logarithm_transform(x):
    """
    Transforms ``x`` by applying ``numpy.log`` on it.
    """
    if isinstance(x, (int, float, np.integer, np.float)):
        x = [x]
    if not isinstance(x, (list, np.ndarray)):
        return x
    x = np.array(x).astype(float)
    return np.around(np.log(x), 14)


def _is_valid_for_log(variable):
    from .variables import ContinuousVariable, FractionVariable
    if not isinstance(variable, ContinuousVariable):
        return False
    zero_is_valid = (variable.correct_value(0) or
                     np.isclose(0, variable.domain[0]))
    return not isinstance(variable, FractionVariable) and not zero_is_valid


def apply_transform(variables, transform, x):
    """
    Applies transform to `x`. Usually is used for logarithm and exponential
    transforms. So value if `x` is transformed if it is float
    (ContinuousVariable) and does not have 0 in its domain.
    """
    if isinstance(x, list):
        x = np.array(x, dtype=get_correct_dtype(x))
    if transform == ident_transform:
        return x
    is_good = [var.log_transformed for var in variables]
    x_tr = WeightedMetaArray(x, dtype=get_correct_dtype(x))
    x_tr[is_good] = transform(x[is_good])
    # We should check float precision after transform
    for i, var in enumerate(variables):
        if var.log_transformed and hasattr(var, "_true_domain"):
            if np.isclose(x_tr[i], var._true_domain[0]):
                x_tr[i] = var._true_domain[0]
            if np.isclose(x_tr[i], var._true_domain[1]):
                x_tr[i] = var._true_domain[1]
    if isinstance(x, WeightedMetaArray):
        x_tr.metadata = x.metadata
    return x_tr


def exponent_transform(x):
    """
    Transforms ``x`` by applying ``numpy.exp`` on it.
    """
    if isinstance(x, (int, float, np.integer, np.float)):
        x = [x]
    if not isinstance(x, (list, np.ndarray)):
        return x
    x = np.array(x).astype(float)
    return np.around(np.exp(x), 14)


def ident_transform(x):
    """
    Identical transform. Just returns ``x``.
    """
    return x


def choose_by_weight(X, weights, nsample):
    """
    Choose ``nsample`` samples from ``X`` according to ``weights``.
    The greater weight is the greater the probability to choose sample is.

    :note: if weights is None then choice will be uniform
    """
    if weights is None:
        weights = np.ones(len(X))
    p = np.array(weights)
    p /= np.sum(p)
    return np.random.choice(X, size=nsample, replace=False)


def sort_by_other_list(x, y, reverse=False, key=None):
    """
    Sort ``x`` and ``y`` according to values in ``y``.
    """
    def ident(x):
        return x
    if key is None:
        key = ident
    sort_zip = sorted(zip(x, y), key=lambda p: key(p[1]), reverse=reverse)
    return [p[0] for p in sort_zip], [p[1] for p in sort_zip]


def fix_args(f, *args):
    r"""
    Fixes argumets of function.

    :param f: Function such that f(x, \*args)
    :param args: Tuple of function arguments.

    :returns: function that will take only x as argument.
    """
    @wraps(f)
    def fix_args_wrapper(x):
        return f(x, *args)
    return fix_args_wrapper


class CacheInfo(object):
    """
    Class for keeping cache info like one from ``functools.lru_cache``
    cache_info.
    """
    def __init__(self):
        self.hits = 0
        self.misses = 0
        self.cache = {}
        self.all_calls = []

    def __str__(self):
        return f"hits: {self.hits}, misses: {self.misses}"


def lru_cache(func):
    """
    Our lru cache. We want to get cache itself while functools.lru_cache
    could not do it.
    Please, be carefull as it could be some attributes named the same way
    and it will be ruined. We use it for our decorator :func:`cache_func`.
    """
    func.cache_info = CacheInfo()

    @wraps(func)
    def lru_cache_wrapper(*args):
        try:
            ret = func.cache_info.cache[args]
            func.cache_info.hits += 1
        except KeyError:
            ret = func(*args)
            func.cache_info.cache[args] = ret
            func.cache_info.misses += 1
        func.cache_info.all_calls.append([args, ret])
        return ret
    return lru_cache_wrapper


def cache_func(f):
    """
    Cashes function with one argument.
    :param f: function such that f(x).
    :returns: function that is cashed.
    """
    @lru_cache
    @wraps(f)
    def tuple_wrapper(x_tuple):
        x_is_float = np.all([isinstance(el, float) for el in x_tuple])
        dtype = float if x_is_float else object
        return f(np.array(x_tuple, dtype=dtype))

    @wraps(tuple_wrapper)
    def cache_wrapper(x):
        # sometimes does not work so we want to know why it is not working
        try:
            return tuple_wrapper(tuple(x))
        except TypeError as e:
            warnings.warn(f"Error occurred during caching: {e}. "
                          f"Got vector {x} of type {type(x)}. Please, send "
                          f"this warning to ekaterina.e.noskova@gmail.com.")
            return f(x)

    cache_wrapper.cache_info = tuple_wrapper.cache_info
    return cache_wrapper


# def cache_func_2d(f):
#     """
#     Cashes function with two arguments.
#     :param f: function such that f(x, y).
#     :returns: function that is cashed.
#     """
#     @lru_cache
#     @wraps(f)
#     def tuple_wrapper(x_y_tuple):
#         x, y = x_y_tuple
#         if isinstance(y, tuple) and isinstance(y[0], tuple):
#             y = np.array(y)
#         return f(x, y)
#
#     @wraps(tuple_wrapper)
#     def cache_wrapper(x, y):
#         y_tuple = tuple(y)
#         if (isinstance(y, (list, np.ndarray)) and
#                 isinstance(y[0], (list, np.ndarray))):
#             for i in range(len(y_tuple)):
#                 y_tuple[i] = tuple(y_tuple[i])
#         return tuple_wrapper(tuple(x), y_tuple)
#
#     cache_wrapper.cache_info = tuple_wrapper.cache_info
#     return cache_wrapper


# def nan_fval_to_inf(f):
#     """
#     Wrappes function to return infinity instead nan.
#     """
#     @wraps(f)
#     def nan_fval_to_inf_wrapper(x):
#         y = f(x)
#         if y is None or np.isnan(y):
#             return np.inf
#         return y
#     return nan_fval_to_inf_wrapper


def eval_wrapper(f, eval_file=None):
    r"""
    Returns good function for optimization. Each evaluation of function will
    be written in file. If needed function will be cached.

    :param f: function. Is called as f(x, \*args).
    :param args: tuple of arguments.
    :param eval_file: file to write evaluations.
    :param cache: if True then function will be cached.
    """
    time_init = time.time()
    first_line = '\t'.join(['Time of evaluation start', 'Function value',
                            'Parameters values', 'Evaluation time'])
    if eval_file is not None:
        if not check_file_existence(eval_file):
            open(eval_file, 'w').close()
        if not os.stat(eval_file).st_size == 0:
            with open(eval_file, 'r') as fl:
                line = next(fl)
        if os.stat(eval_file).st_size == 0 or line.strip() != first_line:
            with open(eval_file, 'a') as fl:
                print(first_line, file=fl, sep='\t')

    @wraps(f)
    def eval_wrapper_f(x):
        time_start = time.time()
        y = f(x)
        time_end = time.time()
        if eval_file is not None:
            with open(eval_file, 'a') as fl:
                print(time_start - time_init, y, list(x),
                      time_end - time_start, file=fl, sep='\t')
        return y
    return eval_wrapper_f


def run_f_and_save_result_into_queue(f, queue, *args, **kwargs):
    """
    Runs f with args and kwargs and save the result of run into queue.
    """
    result = f(*args, **kwargs)
    queue.put(result)


def timeout(f, time):
    """
    Wraps function so that its execution time has limit of `time` seconds.
    The limitation is made via multiprocessing.Process.
    """

    @wraps(f)
    def timeout_wrapper(*args, **kwargs):
        q = Queue()
        p = Process(target=run_f_and_save_result_into_queue, name=f.__name__,
                    args=(f, q, *args), kwargs=kwargs)
        p.start()
        p.join(time)
        if p.is_alive():
            p.terminate()
            p.join()
        try:
            return q.get(timeout=0.1)
        except queues.Empty:
            return None
    return timeout_wrapper


def get_correct_dtype(x):
    x_is_float = np.all([isinstance(el, float) for el in x])
    return float if x_is_float else object


class WeightedMetaArray(np.ndarray):
    """
    Array with metadata.

    :param array: array to keep.
    :param dtype: dtype of elements of the array.
    :param order: see ``numpy.ndarray`` for more information.
    """
    def __new__(cls, array, dtype=None, order=None):
        if dtype is None:
            dtype = get_correct_dtype(array)
        obj = np.asarray(np.array(array, dtype=get_correct_dtype(array)),
                         dtype=dtype, order=order).view(cls)
        obj.metadata = ""
        obj.weights = np.ones(obj.shape)
        return obj

    def __array_finalize__(self, obj):
        if obj is None:
            return
        self.metadata = getattr(obj, 'metadata', [{}]*(obj.ndim+1))
        self.weights = getattr(obj, 'weights', [{}]*(obj.ndim+1))

    def __str__(self):
        super_str = super(WeightedMetaArray, self).__str__()
        if hasattr(self, 'metadata'):
            return super_str + '\t' + self.metadata
        return super_str

    def str_as_list(self):
        super_str = str(list(self))
        if hasattr(self, 'metadata'):
            return super_str + '\t' + self.metadata
        return super_str

    def __repr__(self):
        super_str = super(WeightedMetaArray, self).__repr__()
        if hasattr(self, 'metadata'):
            return super_str + '\t' + self.metadata
        return super_str

#    def serialize(self):
#        return (self, self.weights, self.metadata)
#
#    def deserialize(self, data):
#        self = WeightedMetaArray(data[0])
#        self.weights = data[1]
#        self.metadata = data[2]


def serialize_meta_array(x):
    """
    Transforms ``x`` to pickle it.
    """
    if isinstance(x, WeightedMetaArray):
        return (x, x.weights, x.metadata)
    return x


def deserialize_meta_array(x):
    """
    Transforms back pickles version of ``x``.
    """
    if isinstance(x, tuple):
        arr = WeightedMetaArray(x[0])
        arr.weights = x[1]
        arr.metadata = x[2]
        return arr
    return x


def update_by_one_fifth_rule(value, const, was_improved):
    """
    Updates ``value`` according to 'one-fifth' rule and ``const``. Used in
    genetic algorithm.

    :param value: Value to change.
    :param const: Const for rule.
    :param was_improved: Bool if fitness was improved or not.
    """
    if was_improved:
        return value * const
    return value / (const) ** (0.25)


def abspath(path):
    return os.path.abspath(os.path.expanduser(path))


def check_file_existence(path_to_file):
    return os.path.exists(path_to_file) and os.path.isfile(path_to_file)


def check_dir_existence(path_to_dir):
    return os.path.exists(path_to_dir) and os.path.isdir(path_to_dir)


def ensure_file_existence(path_to_file):
    filename = abspath(path_to_file)
    if not check_file_existence(filename):
        open(filename, 'w').close()
    return filename


def ensure_dir_existence(path_to_dir, check_emptiness=False):
    dirname = abspath(path_to_dir)
    if not os.path.exists(dirname):
        os.makedirs(dirname)
    if os.listdir(dirname) != [] and check_emptiness:
        raise RuntimeError(f"Directory {path_to_dir} is not empty\nYou can "
                           f"write:  rm -rf {dirname}\t to remove directory.")
    return dirname


def module_name_from_path(path):
    """
    Returns name for module that will be imported from given path.
    """
    # Remove \\ and : from windows path
    module_name = path.strip().replace("\\", ".").replace(":", ".")
    # Remove / from Linux path
    module_name = module_name.replace("/", ".")
    # Replace all .. with one . TODO replace all repeats with one dot.
    module_name = module_name.replace("..", ".")
    # Remove .py
    module_name.rstrip(".py")
    return module_name


def is_pickleable(obj):
    """
    Returns True if obj could be dumped with pickle.
    """
    fd, path = tempfile.mkstemp()
    try:
        with os.fdopen(fd, 'wb') as tmp:
            pickler = pickle.Pickler(tmp)
            pickler.dump(obj)
        return True
    except pickle.PicklingError:
        return False
    finally:
        os.remove(path)


class StdAndFileLogger(object):
    """
    Logger for printing output both in file and stdout.
    """
    def __init__(self, log_filename, silent=False, stderr=False):
        self.terminal = sys.stdout
        self.stderror = sys.stderr
        self.use_stderr = stderr
        self.log_filename = log_filename
        self.silent = silent
        if not os.path.exists(self.log_filename):
            open(self.log_filename, 'w'). close()

    def write(self, message):
        if not self.silent:
            if self.use_stderr:
                self.stderror.write(message)
                self.stderror.flush()
            else:
                self.terminal.write(message)
                self.terminal.flush()
        with open(self.log_filename, 'a') as fl:
            fl.write(message)

    def flush(self):
        # this flush method is needed for python 3 compatibility.
        # this handles the flush command by doing nothing.
        # you might want to specify some extra behavior here.
        pass


def get_aic_score(n_params, log_likelihood):
    """
    Returns AIC score.

    :param n_params: Number of parameters of model.
    :param log_likelihood: Value of log likelihood.
    """
    return 2 * n_params - 2 * log_likelihood


def get_claic_score(engine, x0, boots,
                    args=(), log_likelihood=None, return_eps=False):
    """
    Calculate CLAIC score for the model.

    :param engine: Engine with model and data.
    :param x0: Parameters of the model.
    :param boots: Bootstrap data.
    :params args: Arguments for engine's ``evaluate`` function.
    :params log_likelihood: Value of log-likelihood for ``x0``.
    :params return_eps: If True then tuple (CLAIC, eps) is returned.
    """
    if log_likelihood is None:
        log_likelihood = engine.evaluate(x0, *args)
    eps = 1e-5
    claic_score = None
    while eps <= 1e-2:
        try:
            claic_component = engine.get_claic_component(x0, boots,
                                                         *args, eps)
            claic_score = 2 * claic_component - 2 * log_likelihood
            break
        except np.linalg.linalg.LinAlgError as e:
            if str(e) == 'Singular matrix':
                eps *= 10
            else:
                print(e)
                raise e
    if return_eps:
        return claic_score, eps
    else:
        return claic_score


<<<<<<< HEAD
def get_growth_rate(initial_size, final_size, time):
    """
    Evaluates  growth rate so that:
    final_size = initial_size * exp(g * time)
    """
    return np.log(final_size / initial_size) / time
=======
# Leave-one-out cross validation for Gaussian process
def get_mu_and_sigma_rassmusen(K_inv, Y, i):
    """
    Get mu and sigma for missed element i according to Rassmusen.

    :param K_inv: Inversed covariance matrix (cov(X, X)).
    :param Y: All objectives.
    :param i: Index of element that we exclude from X and Y.

    :returns: mean and std of GP prediction for i-th element if GP is trained\
              on all X and Y excluding i-th element.
    """
    mu = Y[i] - np.dot(K_inv, Y)[i] / K_inv[i, i]
    var = 1 / K_inv[i, i]
    sigma = math.sqrt(var)
    return mu, sigma


def get_one_score(mu, sigma, y_true):
    """
    Returns LOO score for excluding one element.
    """
    return - 1 / 2 * np.log(sigma) - (y_true - mu) ** 2 / (2 * sigma)\
           - 1 / 2 * np.log(2 * math.pi)


def get_LOO_score(X_train, Y_train, gp_model,
                  mode="rassmusen", verbose=False, do_optimize=True):
    assert mode in ["rassmusen", "gp_train"]
    # 1. Train full GP
    if verbose:
        print("Begin GP training")
    t_start = time.time()
    gp_model.train(X_train, Y_train, optimize=do_optimize)
    if verbose:
        print(f"Time of GP training: {time.time() - t_start}")
    # Hyperparameters of GP TODO
    if verbose:
        print(f"Hyperparameters of GP: {gp_model.get_hypers()}")
    # 2. Get inversed covariance matrix K
    noise = gp_model.get_noise()
    if verbose:
        print(f"Inverse covariance matrix (noise: {noise})")
    K = gp_model.get_K()
    K_noise = K + noise * np.eye(K.shape[0])
    K_inv = np.linalg.inv(K_noise)
    # 3. Begin cross validation
    t_start = time.time()
    if verbose:
        print("Begin cross validation pipeline.")
    LOO_score = 0
    for i, (x, y) in enumerate(zip(X_train, Y_train)):
        if mode == "rassmusen":
            mu, sigma = get_mu_and_sigma_rassmusen(K_inv, Y_train, i)
        else:
            except_i = [el for el in range(len(X_train)) if el != i]
            if hasattr(gp_model.gp_model, "normalize_y"):
                normalizaton = gp_model.gp_model.normalize_y
                gp_model.gp_model.normalize_y = False
            gp_model.train(
                np.array(X_train)[except_i, :],
                np.array(Y_train)[except_i],
                optimize=False
            )
            if hasattr(gp_model.gp_model, "normalize_y"):
                gp_model.gp_model.normalize_y = normalizaton

            mu, sigma = gp_model.predict([X_train[i]])
            mu, sigma = mu[0], sigma[0]
        if sigma < 0:
            if verbose:
                print(f"GP without {i} sample predicts sigma < 0")
            continue
        LOO_score += get_one_score(mu, sigma, Y_train[i])
        if verbose:
            print(f"GP without {i} sample predicts (mu={mu}, sigma={sigma}) "
                  f"when y_true={Y_train[i]}")
    if verbose:
        print(f"End cross validation pipeline ({time.time() - t_start} sec.).")
        print(f"LOO score: {LOO_score}")
    return LOO_score


def normalize(Y):
    Y = np.array(Y)
    Y -= np.mean(Y)
    sigma = np.std(Y)
    if sigma > 0:
        Y /= sigma
    return Y


def transform_smac(optimizer, variables, X, Y):
    from ..optimizers import SMACBayesianOptimizer
    from . import ContinuousVariable
    if not isinstance(optimizer, SMACBayesianOptimizer):
        return X, Y
    # We create run history, fill it and transform its data with rh2epm
    # It is usual pipeline for SMAC
    config_space = optimizer.get_config_space(variables=variables)
    rh2epm = optimizer.get_runhistory2epm(
        scenario=optimizer.get_scenario(
            maxeval=None,
            config_space=config_space
        )
    )
    runhistory = RunHistory()
    config = config_space.sample_configuration(1)
    for x, y in zip(X, Y):
        for var, value in zip(variables, x):
            if isinstance(var, ContinuousVariable):
                config[var.name] = float(value)
            else:
                config[var.name] = value
        runhistory.add(
            config=copy.copy(config),
            cost=y,
            time=0,
            status=StatusType.SUCCESS
        )
    X, Y = rh2epm.transform(runhistory)
    return X, Y.flatten()


def get_loo_score_for_optimizer(optimizer, variables, X, Y,
                                mode="rassmusen", verbose=False):
    """
    Optimizer has the correct kernel
    """
    from ..optimizers import GaussianProcess, SMACBayesianOptimizer
    # We transform X and Y if needed
    X, Y = transform_smac(optimizer, variables, X, Y)
    Y = normalize(Y)
    gp = optimizer.get_model(
        config_space=optimizer.get_config_space(variables)
    )
    assert isinstance(gp, GaussianProcess)
    return get_LOO_score(X_train=X, Y_train=Y, gp_model=gp,
                         mode=mode, verbose=verbose)


def get_loo_scores_for_kernels(
    optimizer,
    variables,
    X,
    Y,
    kernels=["matern52", "matern32", "rbf", "exponential"],
    mode="rassmusen",
    verbose=False
):
    assert hasattr(optimizer, "get_model")
    scores = {}
    opt = copy.copy(optimizer)
    for kernel_name in kernels:
        opt.kernel_name = kernel_name
        score = get_loo_score_for_optimizer(
            optimizer=opt,
            variables=variables,
            X=X,
            Y=Y,
            mode=mode,
            verbose=verbose
        )
        scores[kernel_name] = score
    return scores


def get_best_kernel(
    optimizer,
    variables,
    X,
    Y,
    kernels=["matern52", "matern32", "rbf", "exponential"],
    mode="rassmusen",
    verbose=False
):
    scores = get_loo_scores_for_kernels(
        optimizer=optimizer,
        variables=variables,
        X=X,
        Y=Y,
        kernels=kernels,
        mode=mode,
        verbose=verbose,
    )
    return max(scores, key=scores.get)
>>>>>>> c273a108


# Printing functions
def float_repr(value, precision=5):
    if value < 10**(-precision):
        return f"{value:.2e}"
    return f"{round(value, precision)}"


def variables_values_repr(variables, values):
    val_repr = [float_repr(val) if isinstance(val, float) else val
                for val in values]
    var_val = zip(variables, val_repr)
    x_repr = ",\t".join([f"{var.name}={val}" for var, val in var_val])
    x_repr = f"({x_repr})"
    return x_repr


class bcolors:
    HEADER = '\033[95m'
    OKBLUE = '\033[94m'
    OKGREEN = '\033[92m'
    WARNING = '\033[93m'
    FAIL = '\033[91m'
    ENDC = '\033[0m'
    BOLD = '\033[1m'
    UNDERLINE = '\033[4m'


def warning_format(message, category, filename, lineno, file=None, line=None):
    return f"{bcolors.WARNING}{category.__name__}: {message}"\
           f"{bcolors.ENDC} ({filename}:{lineno})\n"<|MERGE_RESOLUTION|>--- conflicted
+++ resolved
@@ -519,14 +519,14 @@
         return claic_score
 
 
-<<<<<<< HEAD
 def get_growth_rate(initial_size, final_size, time):
     """
     Evaluates  growth rate so that:
     final_size = initial_size * exp(g * time)
     """
     return np.log(final_size / initial_size) / time
-=======
+
+
 # Leave-one-out cross validation for Gaussian process
 def get_mu_and_sigma_rassmusen(K_inv, Y, i):
     """
@@ -713,7 +713,6 @@
         verbose=verbose,
     )
     return max(scores, key=scores.get)
->>>>>>> c273a108
 
 
 # Printing functions
