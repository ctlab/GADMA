--- conflicted
+++ resolved
@@ -211,53 +211,6 @@
                       optimization.
     :param report_file: File to write reports of GA and local optimization.
     """
-<<<<<<< HEAD
-    
-    params = options.Options_storage()
-    params.number_of_params = number_of_params
-    params.input_data = data
-    params.ns = np.array(data.shape) - 1 
-    params.model_func = model_func
-    params.dadi_pts = pts
-    params.moments_scenario = pts is None
-    params.lower_bound = lower_bound
-    params.upper_bound = upper_bound
-    params.multinom = multinom or p_ids is None
-    params.optimize_name = optimization_name
-    
-    #create normalize funcs
-    if p_ids is None:
-        params.normalize_funcs = None
-        params.p_ids = None
-    else:
-        params.p_ids = [x.lower()[0] for x in p_ids]
-        params.normalize_funcs = []
-        for i in range(number_of_params):
-            id_v = p_ids[i][0].lower()
-            if id_v == 'n' or id_v == 't':
-                params.normalize_funcs.append(lambda x, y: x * y)
-            elif id_v == 'm':
-                params.normalize_funcs.append(lambda x, y: x / y)
-            else:
-                params.normalize_funcs.append(lambda x, y: x)
-    
-    params.mutation_strength = mutation_strength
-    params.const_for_mut_strength = const_for_mut_strength
-    params.mutation_rate = mutation_rate
-    params.const_for_mut_rate = const_for_mut_rate
-    params.epsilon = epsilon
-    params.stop_iter = stop_iter
-    params.size_of_generation = size_of_generation_in_ga
-    params.frac_of_old_models = frac_of_old_models
-    params.frac_of_mutated_models = frac_of_mutated_models
-    params.frac_of_crossed_models = frac_of_crossed_models
-
-    params.final_check()
-    
-    ga_instance = GA(params, one_initial_model=Demographic_model(params, initial_vector=p0))
-    best_model = ga_instance.run()
-    return best_model.params
-=======
     settings = SettingsStorage()
     settings._inner_data = data
     settings.model_func = model_func
@@ -300,5 +253,4 @@
                           verbose=verbose, callback=callback,
                           eval_file=eval_file, report_file=report_file,
                           save_file=save_file)
-    return result
->>>>>>> 63bc50bb
+    return result