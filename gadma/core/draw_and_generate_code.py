from .. import matplotlib, Image
from .. import matplotlib_available, PIL_available, moments_available
from ..models import EpochDemographicModel, CustomDemographicModel
from ..utils import DiscreteVariable
from ..engines import all_available_engines, Engine, get_engine
from ..utils import bcolors

import warnings
import os
import io
from datetime import datetime
import copy
import numpy as np


def get_Nanc_gen_time_and_units(x, engine, settings):
    """
    Returns size of ancestral size, time for one generation and units of time
    in plot drawing.
    """
    Nanc = engine.get_N_ancestral(x, *settings.get_engine_args())
    if settings.time_for_generation is not None:
        gen_time = settings.time_for_generation *\
                   settings.const_of_time_in_drawing
        gen_time_units = settings.units_of_time_in_drawing
    else:
        gen_time = 1.0
        gen_time_units = "generations"
    return Nanc, gen_time, gen_time_units


def draw_plots_to_file(x, engine, settings, filename, fig_title):
    """
    Draws plots of data (SFS) and model from ``engine`` with parameters
    ``x``.

    :param x: Values of the parameters in model.
    :type x: list or dict
    :param engine: Original engine with specified model and data.
    :type engine: :class:`gadma.engines.Engine`
    :param filename: File name to save picture.
    :type filename: str
    :param fig_title: Title of the schematic model plot.
    :type fig_title: str

    :note: print warnings if schematic model plot was not drawn.
    """
    if not matplotlib_available:
        raise ValueError("Matplotlib is required to draw models.")
    model_plot_engine = get_engine(settings.model_plot_engine)
    model_plot_engine.data_holder = engine.data_holder
    model_plot_engine.model = engine.model
    comp_plot_engine = engine

    Nanc, gen_time, gen_time_units = get_Nanc_gen_time_and_units(
        x=x,
        engine=engine,
        settings=settings,
    )
    warnings.filterwarnings(
            'ignore', category=matplotlib.cbook.MatplotlibDeprecationWarning)

    # 0. Get place of dot in filename - where file extention starts
    pos = filename.rfind('.')
    if pos == -1:
        pos = len(filename)

    # 0. Check that we can draw plot
    bad_model = False
    if engine.id != model_plot_engine.id:
        bad_model = isinstance(engine.model, CustomDemographicModel)

    # Check that plots will be drawn
    draw_comp_plot = comp_plot_engine.can_draw_comp
    draw_model_plot = not bad_model and model_plot_engine.can_draw_model

    if not draw_comp_plot and not draw_model_plot:
        raise ValueError(f"Plot is missed: engine {engine.id} cannot "
                         "draw data comparison and engine "
                         f"{model_plot_engine.id} cannot draw models.")

    # 1. Draw data comparison
    if draw_comp_plot:
        # 1.1 Set file or buffer to save plot
        if PIL_available and draw_model_plot:
            save_file_comp = io.BytesIO()
        else:
            save_file_comp = filename[:pos] + '_data_comp' + filename[pos:]
        # 1.2 Draw plot to save_file
        comp_plot_engine.draw_data_comp_plot(
            x,
            *settings.get_engine_args(comp_plot_engine.id),
            save_file=save_file_comp,
            vmin=settings.vmin
        )

    # 2 Draw schematic model plot
    if draw_model_plot:
        # 2.1 Set file or buffer to save plot
        if PIL_available and draw_comp_plot:
            save_file_model = io.BytesIO()
        else:
            save_file_model = filename[:pos] + '_model' + filename[pos:]
        # 2.2 Draw model plot with moments engine
        # We use try except to be careful
        try:
            model_plot_engine.draw_schematic_model_plot(
                values=x,
                save_file=save_file_model,
                fig_title=fig_title,
                nref=Nanc,
                gen_time=gen_time,
                gen_time_units=gen_time_units
            )
        except Exception as e:
            if draw_comp_plot:
                save_file_comp.seek(0)
                with open(filename, 'wb') as fl:
                    fl.write(save_file_comp.read())
            raise e

    # 3. Concatenate plots if PIL is available
    if PIL_available and draw_comp_plot and draw_model_plot:
        save_file_comp.seek(0)
        save_file_model.seek(0)

        img1 = Image.open(save_file_model)
        img2 = Image.open(save_file_comp)

        if img2.size[1] < img1.size[1]:
            img2 = img2.resize(
                (int(img1.size[1] * img2.size[0] / img2.size[1]),
                 img1.size[1]))

        width = img1.size[0] + img2.size[0]
        height = max(img1.size[1], img2.size[1])

        new_img = Image.new('RGB', (width, height))

        new_img.paste(img1, (0, 0))
        new_img.paste(img2, (img1.size[0], 0))

        new_img.save(filename)


def generate_code_to_file(x, engine, settings, filename):
    """
    Generates code of demographic model to file. Settings are required to get
    ``engine`` arguments in :func:`evaluation` function.

    :param x: Values of the parameters in model.
    :type x: list or dict
    :param engine: Engine with specified model and data.
    :type engine: :class:`gadma.engines.engine.Engine`
    :param settings: Settings of the run.
    :type settings: :class:`gadma.cli.settings_storage.SettingsStorage`
    :param filename: File name to save picture.
    :type filename: str
    """
    pos = filename.rfind('.')
    if pos == -1 or filename[pos:] != '.py':
        pos = len(filename)
    prefix = filename[:pos]

    Nanc, gen_time, gen_time_units = get_Nanc_gen_time_and_units(
        x=x,
        engine=engine,
        settings=settings,
    )
    # Generate code
    if isinstance(engine.model, EpochDemographicModel):
        engines_ids = [eng.id for eng in all_available_engines()]
        if not settings.Nanc_will_be_available():
            if "demes" in engines_ids:
                engines_ids.remove("demes")
        engines = [get_engine(engine_id) for engine_id in engines_ids]
    else:
        engines = [copy.deepcopy(engine)]
    failes = {}  # engine.id: reason

    for other_engine in engines:
        save_file = prefix + f"_{other_engine.id}_code.py"
        # other_engine.set_data(engine.data)
        other_engine.data_holder = copy.deepcopy(engine.data_holder)
        other_engine.set_model(engine.model)
        args = settings.get_engine_args(other_engine.id)
        if other_engine.id == "momentsLD":
            args = ["Void"]
        try:
            other_engine.generate_code(x, save_file, *args, Nanc, gen_time,
                                       gen_time_units)
        except Exception as e:
            failes[other_engine.id] = str(e)

    if len(failes) > 0:
        raise ValueError("; ".join([f"{id}: {failes[id]}" for id in failes]))


def print_runs_summary(start_time, shared_dict, settings):
    """
    Prints best demographic model by logLL among all processes.

    :param start_time: Time when equation was started.
    :type start_time: float
    :param shared_dict: Dictionary to share information between processes.
    :type shared_dict: :class:`gadma.core.shared_dict.SharedDict`
    :param settings: Settings of run.
    :type settings: :class:`gadma.cli.settings_storage.SettingsStorage`
    """
    s = (datetime.now() - start_time).total_seconds()
    time_str = f"\n[{int(s//3600):03}:{int(s%3600//60):02}:{int(s%60):02}]"
    print(time_str)
    metric_names = shared_dict.get_available_groups()
    if len(metric_names) == 0:
        print("No models yet")
    for best_by in metric_names:
        models = shared_dict.get_models_in_group(best_by, align_y_dict=True)
        local_metrics = models[0][1][2].keys()
        sorted_models = models
        metrics = local_metrics

        print(f"All best by {best_by} models")
        print("Number", *metrics, "Model", sep='\t')
        # save fig titles to use in drawing of best model at the end
        fig_titles = []
        for model in sorted_models:
            index, info = model
            engine, x, y_vals = info
            # Check if engine has model, if not then it was unpickleable and
            # we should restore it.
            if engine.model is None:
                default_model = settings.get_model()
                assert (
                    isinstance(default_model, CustomDemographicModel)
                ), f"default model is instance of {default_model.__class__}"
                super(Engine, engine).__setattr__("_model", default_model)
            # Get theta and N ancestral
            addit_str = ""
            Nanc = None
            is_custom = isinstance(engine.model, CustomDemographicModel)
            if engine.id in ["dadi", "moments"] and not is_custom:
                # dadi and moments has the same function get_N_ancestral
                # but we want to print theta
                theta = engine.get_theta(x, *settings.get_engine_args())
                Nanc = engine.get_N_ancestral_from_theta(theta)
                if theta is None:
                    theta_str = "None"
                else:
                    theta_str = f"{theta: .2f}"
                addit_str += f"(theta = {theta_str})"
            elif not is_custom:
                Nanc = engine.get_N_ancestral(x, *settings.get_engine_args())
            elif all([
                is_custom,
                engine.id == "momentsLD",
                engine.model.fixed_anc_size
            ]):
                Nanc = engine.model.fixed_anc_size
            # Nanc can be None if we have custom demographic model and
            # we cannot get Nanc size from theta
            model_str = ""
            if settings.relative_parameters:
                x_translated = engine.model.translate_values(
                    units="genetic", values=x, Nanc=Nanc
                )
                if Nanc is not None:
                    addit_str += f" (Nanc = {int(Nanc)})"
            else:
                if not engine.model.has_anc_size and Nanc is not None:
                    model_str += f" [Nanc = {int(Nanc)}] "
                x_translated = engine.model.translate_values(
                    units="physical", values=x, Nanc=Nanc
                )
            model_str += engine.model.as_custom_string(x_translated)

            if hasattr(x, "metadata"):
                model_str += f"\t{x.metadata}"
            # Begin to print
            metric_vals = []
            for metr in metrics:
                if metr not in y_vals:
                    metric_vals.append("None")
                else:
                    if isinstance(y_vals[metr], tuple):
                        if y_vals[metr][0] is None:
                            val_str = "None"
                        else:
                            val_str = f"{y_vals[metr][0]:.2f} "\
                                      f"(eps={y_vals[metr][1]:.1e})"
                    else:
                        val_str = f"{y_vals[metr]:.2f}"
                    metric_vals.append(val_str)
            print(f"Run {index}", *metric_vals, model_str,
                  addit_str, sep='\t')
            fig_titles.append(f"Best by {best_by} model. ")
            ind = 0
            for metr in metrics:
                if metr not in y_vals:
                    continue
                val_str = metric_vals[ind]
                ind += 1
                fig_titles[-1] += f"{metr}: {val_str}"

        # Check bounds for the best model
        index, (engine, x, y_vals) = sorted_models[0]
        variables = engine.model.variables
        hit_lower_bound = []
        hit_upper_bound = []
        for val, var in zip(x, variables):
            if isinstance(var, DiscreteVariable):
                continue
            if np.isclose(val, var.domain[0]):
                hit_lower_bound.append(var.name)
            if np.isclose(val, var.domain[1]):
                hit_upper_bound.append(var.name)
        if len(hit_lower_bound) > 0 or len(hit_upper_bound) > 0:
<<<<<<< HEAD
            msg = "\nINFO: Some parameters of the best model hit their bounds: "
=======
            msg = "\nINFO: Some parameters of the best"\
                  " model hit their bounds: "
>>>>>>> bb3fe703
            if len(hit_lower_bound) > 0:
                msg += ", ".join(hit_lower_bound) + " hit lower bounds"
            if len(hit_lower_bound) > 0 and len(hit_upper_bound) > 0:
                msg += "; "
            if len(hit_upper_bound) > 0:
                msg += ", ".join(hit_upper_bound) + " hit upper bounds"
            print(msg)

        # Draw and generate code for best model
        index, (engine, x, y_vals) = sorted_models[0]
        fig_title = fig_titles[0]
        prefix = (settings.BASE_OUTPUT_DIR_PREFIX +
                  settings.LONG_NAME_2_SHORT.get(best_by.lower(),
                                                 best_by.lower()))
        out_dir = settings.output_directory
        save_plot_file = os.path.join(out_dir, prefix + "_model.png")
        save_code_file = os.path.join(out_dir, prefix + "_model.py")
        drawn = True
        gener = True
        try:
            draw_plots_to_file(x, engine, settings, save_plot_file, fig_title)
        except Exception as e:
            drawn = False
            print(f"{bcolors.WARNING}Run {index} warning: failed to draw model"
                  f" due to the following exception: {e}{bcolors.ENDC}.")
        try:
            generate_code_to_file(x, engine, settings, save_code_file)
        except Exception as e:
            gener = False
            print(
                f"{bcolors.WARNING}Run {index} warning: failed to generate "
                f" some code due to the following exception: {e}{bcolors.ENDC}"
            )
        if drawn and gener:
            print("\nYou can find the picture and the Python code of the best "
                  "model in the output directory.\n")
        elif drawn:
            print("\nYou can find the picture of the best model in the output "
                  "directory.\n")
        elif gener:
            print("\nYou can find the Python code of the best model in the "
                  "output directory.\n")
<|MERGE_RESOLUTION|>--- conflicted
+++ resolved
@@ -314,12 +314,8 @@
             if np.isclose(val, var.domain[1]):
                 hit_upper_bound.append(var.name)
         if len(hit_lower_bound) > 0 or len(hit_upper_bound) > 0:
-<<<<<<< HEAD
-            msg = "\nINFO: Some parameters of the best model hit their bounds: "
-=======
             msg = "\nINFO: Some parameters of the best"\
                   " model hit their bounds: "
->>>>>>> bb3fe703
             if len(hit_lower_bound) > 0:
                 msg += ", ".join(hit_lower_bound) + " hit lower bounds"
             if len(hit_lower_bound) > 0 and len(hit_upper_bound) > 0:
